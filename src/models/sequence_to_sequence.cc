--- conflicted
+++ resolved
@@ -316,38 +316,6 @@
       if (original_batch_size == 0)
         return {};
 
-      // return_alternatives mode does not support batch sampling
-      // so compute the result for each example independently.
-      if (return_alternatives && original_batch_size > 1) {
-        std::vector<GenerationResult<std::string>> results;
-        results.reserve(original_batch_size);
-        for (size_t i = 0; i < original_batch_size; ++i) {
-          std::vector<std::vector<std::string>> source_i(1, source[i]);
-          std::vector<std::vector<std::string>> target_prefix_i;
-          if (!target_prefix.empty())
-            target_prefix_i.emplace_back(target_prefix[i]);
-          results.emplace_back(sample(encoder,
-                                      decoder,
-                                      source_i,
-                                      target_prefix_i,
-                                      search_strategy,
-                                      sampler,
-                                      use_vmap,
-                                      max_input_length,
-                                      max_output_length,
-                                      min_output_length,
-                                      num_hypotheses,
-                                      return_alternatives,
-                                      return_scores,
-                                      return_attention,
-                                      replace_unknowns,
-                                      normalize_scores,
-                                      repetition_penalty,
-                                      disable_unk)[0]);
-        }
-        return results;
-      }
-
       std::vector<GenerationResult<std::string>> final_results(
         original_batch_size,
         GenerationResult<std::string>(num_hypotheses, return_attention, return_scores));
@@ -424,10 +392,6 @@
                                                         ? Vocabulary::bos_token
                                                         : Vocabulary::eos_token);
       const size_t end_id = _target_vocabulary->to_id(Vocabulary::eos_token);
-<<<<<<< HEAD
-      const std::vector<size_t> start_ids(batch_size, start_id);
-=======
-      const size_t batch_size = source.size();
 
       std::vector<size_t> start_ids;
       if (_user_decoder_start_tokens)
@@ -435,7 +399,6 @@
       else
         start_ids.assign(batch_size, start_id);
 
->>>>>>> fa10ef96
       std::vector<GenerationResult<size_t>> results = decode(
         decoder,
         state,
