--- conflicted
+++ resolved
@@ -80,11 +80,11 @@
                                              StorageView* position_bias) const {
       PROFILE("TransformerEncoderLayer");
       StorageView context(input.dtype(), input.device());
-<<<<<<< HEAD
       if (_self_attention)
         (*_self_attention)(input,
                         input,
                         lengths,
+                        nullptr,
                         context,
                         nullptr,
                         nullptr,
@@ -93,20 +93,6 @@
                         padder,
                         true,
                         position_bias);
-=======
-      _self_attention(input,
-                      input,
-                      lengths,
-                      nullptr,
-                      context,
-                      nullptr,
-                      nullptr,
-                      nullptr,
-                      padder,
-                      padder,
-                      true,
-                      position_bias);
->>>>>>> 9c2c06d7
       _ff(context, output);
     }
 
@@ -366,11 +352,7 @@
           num_heads = SAFE_DIVIDE(num_heads, ScopedMPISetter::getNRanks());
         }
         lengths_mask = std::make_unique<StorageView>(
-<<<<<<< HEAD
           layers::MultiHeadAttention::prepare_length_mask(*lengths, num_heads, max_time));
-=======
-          layers::MultiHeadAttention::prepare_values_mask(*lengths, _num_heads, max_time));
->>>>>>> 9c2c06d7
       }
 
       StorageView position_bias(output.dtype(), output.device());
@@ -592,11 +574,7 @@
         lengths = input_lengths.get();
       }
 
-<<<<<<< HEAD
-      bool multi_query = _layers.front()->get_self_attention().multi_query();
-=======
       std::unique_ptr<StorageView> left_padding_self_attn;
->>>>>>> 9c2c06d7
 
       if (lengths) {
         if (allow_padding_removal) {
@@ -604,37 +582,25 @@
           input_padder->remove_padding(layer_in);
         }
 
-<<<<<<< HEAD
+        if (left_padding) {
+          left_padding_self_attn = std::make_unique<StorageView>(left_padding->dtype(),
+                                                                 left_padding->device());
+        }
+
         dim_t num_heads = _num_heads;
         if (_tensor_parallel) {
           num_heads = SAFE_DIVIDE(num_heads, ScopedMPISetter::getNRanks());
         }
-=======
-        if (left_padding) {
-          left_padding_self_attn = std::make_unique<StorageView>(left_padding->dtype(),
-                                                                 left_padding->device());
-        }
-
-        const bool multi_query = _layers.front()->get_self_attention().multi_query();
->>>>>>> 9c2c06d7
 
         StorageView lengths_mask = layers::MultiHeadAttention::prepare_values_mask(
           *lengths,
           num_heads,
           max_time,
           /*mask_future=*/true,
-<<<<<<< HEAD
-          multi_query);
-
-
-        if (step > 0)
-          ops::Add()(lengths_mask, StorageView(int32_t(step)), lengths_mask);
-=======
           multi_query,
           std::max(step, dim_t(0)),
           left_padding,
           left_padding_self_attn.get());
->>>>>>> 9c2c06d7
 
         input_lengths_mask = std::make_unique<StorageView>(std::move(lengths_mask));
       }
@@ -662,13 +628,8 @@
           }
           const dim_t beam_size = batch_size / memory_lengths->dim(0);
           memory_lengths_mask = std::make_unique<StorageView>(
-<<<<<<< HEAD
             layers::MultiHeadAttention::prepare_length_mask(*memory_lengths,
                                                             num_heads,
-=======
-            layers::MultiHeadAttention::prepare_values_mask(*memory_lengths,
-                                                            _num_heads,
->>>>>>> 9c2c06d7
                                                             beam_size > 1 ? beam_size : max_time));
         }
       }
@@ -713,7 +674,6 @@
             }
           }
 
-<<<<<<< HEAD
           std::unique_ptr<StorageView> heads_to_select = get_layer_alignment_heads(l, batch_size);
           std::unique_ptr<StorageView> layer_attention;
           if (attention && heads_to_select)
@@ -740,27 +700,10 @@
             slide_lengths_op(lengths_mask, tmp_lengths);
             input_lengths_mask = std::make_unique<StorageView>(std::move(tmp_lengths));
           }
-=======
-        (*_layers[l])(layer_in,
-                      input_lengths_mask.get(),
-                      left_padding_self_attn.get(),
-                      memory,
-                      memory_lengths_mask.get(),
-                      cached_self_attn_keys,
-                      cached_self_attn_values,
-                      cached_attn_keys,
-                      cached_attn_values,
-                      layer_out,
-                      layer_attention.get(),
-                      input_padder.get(),
-                      memory_padder.get(),
-                      return_normalized_attention(),
-                      &position_bias);
-        layer_in = std::move(layer_out);
->>>>>>> 9c2c06d7
 
           (*_layers[l])(*layer_in_chunk,
                         input_lengths_mask.get(),
+                        left_padding_self_attn.get(),
                         memory,
                         memory_lengths_mask.get(),
                         cached_self_attn_keys,
