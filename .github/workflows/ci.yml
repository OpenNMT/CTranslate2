--- conflicted
+++ resolved
@@ -68,12 +68,7 @@
         if: startsWith(matrix.os, 'macos') && matrix.backend == 'dnnl'
         run: |
           sudo /Volumes/$(basename $ONEAPI_INSTALLER_URL .dmg)/bootstrapper.app/Contents/MacOS/bootstrapper --silent --eula accept --components intel.oneapi.mac.dnnl
-<<<<<<< HEAD
-          sudo install_name_tool -id @rpath/libdnnl.2.dylib /opt/intel/oneapi/dnnl/latest/cpu_iomp/lib/libdnnl.2.6.dylib
           cmake -DCMAKE_INSTALL_PREFIX=$PWD/install -DBUILD_TESTS=ON -DWITH_MKL=OFF -DWITH_DNNL=ON .
-=======
-          cmake -DCMAKE_INSTALL_PREFIX=$PWD/install -DBUILD_TESTS=ON -DWITH_MKL=OFF -DWITH_DNNL=ON -DCMAKE_CXX_FLAGS="-Wno-unused-command-line-argument" .
->>>>>>> b40beece
 
       - name: Build
         run: |
