--- conflicted
+++ resolved
@@ -1331,13 +1331,7 @@
             self.set_linear(layer_spec.ffn.linear_0, layer.mlp.dense_h_to_4h)
             self.set_linear(layer_spec.ffn.linear_1, layer.mlp.dense_4h_to_h)
 
-<<<<<<< HEAD
-    def set_qkv_linear(self, spec, module, num_heads, num_kv=None):
-=======
     def set_qkv_linear(self, spec, module, num_heads, num_kv_heads=None):
-        import torch
-
->>>>>>> 16ac475c
         weight = module.weight
 
         if num_kv_heads is None:
