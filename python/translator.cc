--- conflicted
+++ resolved
@@ -119,35 +119,10 @@
   using TokenizeFn = std::function<std::vector<std::string>(const std::string&)>;
   using DetokenizeFn = std::function<std::string(const std::vector<std::string>&)>;
 
-<<<<<<< HEAD
-  py::tuple translate_file(const std::string& source_path,
-                           const std::string& output_path,
-                           const std::optional<std::string>& target_path,
-                           size_t max_batch_size,
-                           size_t read_batch_size,
-                           const std::string& batch_type_str,
-                           size_t beam_size,
-                           size_t num_hypotheses,
-                           float length_penalty,
-                           float coverage_penalty,
-                           float prefix_bias_beta,
-                           bool allow_early_exit,
-                           size_t max_decoding_length,
-                           size_t min_decoding_length,
-                           bool use_vmap,
-                           bool normalize_scores,
-                           bool with_scores,
-                           size_t sampling_topk,
-                           float sampling_temperature,
-                           bool replace_unknowns,
-                           const TokenizeFn& source_tokenize_fn,
-                           const TokenizeFn& target_tokenize_fn,
-                           const DetokenizeFn& target_detokenize_fn) {
-=======
   ctranslate2::TranslationStats
   translate_file(const std::string& source_path,
                  const std::string& output_path,
-                 const std::string& target_path,
+                 const std::optional<std::string>& target_path,
                  size_t max_batch_size,
                  size_t read_batch_size,
                  const std::string& batch_type_str,
@@ -168,7 +143,6 @@
                  const TokenizeFn& source_tokenize_fn,
                  const TokenizeFn& target_tokenize_fn,
                  const DetokenizeFn& target_detokenize_fn) {
->>>>>>> fba067d7
     if (bool(source_tokenize_fn) != bool(target_detokenize_fn))
       throw std::invalid_argument("source_tokenize_fn and target_detokenize_fn should both be set or none at all");
     const std::string* target_path_ptr = target_path ? &target_path.value() : nullptr;
