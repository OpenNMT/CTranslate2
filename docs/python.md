# Python

**Table of contents**

1. [Installation](#installation)
1. [Model conversion API](#model-conversion-api)
1. [Translation API](#translation-api)
1. [Generation API](#generation-api)
1. [Utilities API](#utilities-api)
1. [Additional information](#additional-information)

## Installation

See the [Installation](../README.md#installation) section in the main README.

## Model conversion API

```python
converter = ctranslate2.converters.OpenNMTTFConverter(
    model_spec: ModelSpec,   # Specification of the model to convert.
    src_vocab: Union[str, opennmt.data.Vocab, List[str]],  # Source vocabulary.
    tgt_vocab: Union[str, opennmt.data.Vocab, List[str]],  # Target vocabulary.
    model_path: str = None,  # Path to a OpenNMT-tf checkpoint (mutually exclusive with variables)
    variables: dict = None,  # Dict of variables name to value (mutually exclusive with model_path).
)

converter = ctranslate2.converters.OpenNMTPyConverter(
    model_path: str,         # Path to the OpenNMT-py model (.pt file).
)

converter = ctranslate2.converters.FairseqConverter(
    model_path: str,              # Path to the Fairseq model (.pt file).
    data_dir: str,                # Path to the Fairseq data directory.
    source_lang: str = None,      # Source language (may be required if not declared in the model).
    target_lang: str = None,      # Target language (may be required if not declared in the model).
    fixed_dictionary: str = None, # Path to the fixed dictionary for multilingual models.
    no_default_special_tokens: bool = False,  # Require all special tokens to be provided by the user.
    user_dir: str = None,         # Path to the user module containing custom extensions.
)

converter = ctranslate2.converters.MarianConverter(
    model_path: str,         # Path to the Marian model (.npz file).
    vocab_paths: List[str],  # Paths to the vocabularies (.yml files).
)

converter = ctranslate2.converters.OpusMTConverter(
    model_dir: str,  # Path to the OPUS-MT model directory.
)

converter = ctranslate2.converters.OpenAIGPT2Converter(
    model_dir: str,  # Path to the GPT-2 model directory.
)

output_dir = converter.convert(
    output_dir: str,          # Path to the output directory.
    vmap: str = None,         # Path to a vocabulary mapping file.
    quantization: str = None, # Weights quantization: "int8", "int8_float16", "int16", or "float16".
    force: bool = False,      # Override output_dir if it exists.
)
```

## Translation API

### Constructor

```python
translator = ctranslate2.Translator(
    model_path: str,                # Path to the CTranslate2 model directory.
    device: str = "cpu",            # The device to use: "cpu", "cuda", or "auto".
    *,

    # The device ID, or list of device IDs, where to place this translator on.
    device_index: Union[int, List[int]] = 0,

    # The computation type: "default", "auto", "int8", "int8_float16", "int16", "float16", or "float",
    # or a dict mapping a device to a computation type.
    compute_type: Union[str, Dict[str, str]] = "default",

    inter_threads: int = 1,         # Maximum number of parallel translations.
    intra_threads: int = 0,         # Number of OpenMP threads to use per translation (CPU only).
                                    # Set 0 to use a default value.

    max_queued_batches: int = 0,    # Maximum number of batches in the translation queue (set -1 for unlimited, 0 for an automatic value).
                                    # When the queue is full, future requests will block until a free slot is available.
)
```

### Properties

```python
translator.device              # Device this translator is running on.
translator.device_index        # List of device IDs where this translator is running on.
translator.num_translators     # Number of translators backing this instance.
translator.num_queued_batches  # Number of batches waiting to be translated.
translator.num_active_batches  # Number of batches waiting to be translated or currently in translation.
```

### Batch translation

```python
translator.translate_batch(
    source: list,                      # A list of list of string.
    target_prefix: list = None,        # An optional list of list of string.
    *,
    max_batch_size: int = 0,           # Maximum batch size to run the model on.
    batch_type: str = "examples",      # Whether max_batch_size is the number of examples or tokens.
    asynchronous: bool = False,        # Run the translation asynchronously.
    beam_size: int = 2,                # Beam size (set 1 to run greedy search).
    num_hypotheses: int = 1,           # Number of hypotheses to return (should be <= beam_size
                                       # unless return_alternatives is set).
    length_penalty: float = 0,         # Length penalty constant to use during beam search.
    coverage_penalty: float = 0,       # Converage penalty constant to use during beam search.
    repetition_penalty: float = 1,     # Penalty applied to the score of previously generated tokens (set > 1 to penalize).
    disable_unk: bool = False,         # Disable the generation of the unknown token.
    prefix_bias_beta: float = 0,       # Parameter for biasing translations towards given prefix.
    allow_early_exit: bool = True,     # Allow the beam search to exit early when the first beam finishes.
    max_input_length: int = 1024,      # Truncate inputs after this many tokens (set 0 to disable).
    max_decoding_length: int = 256,    # Maximum prediction length.
    min_decoding_length: int = 1,      # Minimum prediction length.
    use_vmap: bool = False,            # Use the vocabulary mapping file saved in this model.
    normalize_scores: bool = False,    # Normalize the score by the hypothesis length.
    return_scores: bool = False,       # Include the prediction scores in the output.
    return_attention: bool = False,    # Include the attention vectors in the output.
    return_alternatives: bool = False, # Return alternatives at the first unconstrained decoding position.
    sampling_topk: int = 1,            # Randomly sample predictions from the top K candidates.
    sampling_temperature: float = 1,   # Sampling temperature to generate more random samples.
    replace_unknowns: bool = False,    # Replace unknown target tokens by the source token with the highest attention.
) -> Union[List[ctranslate2.TranslationResult], List[ctranslate2.AsyncTranslationResult]]
```

The result `ctranslate2.TranslationResult` has the following properties:

* `hypotheses`
* `scores` (empty if `return_scores` is set to `False`)
* `attention` (empty if `return_attention` is set to `False`)

With `asynchronous=True`, the function returns a list of `ctranslate2.AsyncTranslationResult` instances. The actual `ctranslate2.TranslationResult` instance can be retrieved by calling `.result()` on the asynchronous wrapper.

Also see the [`TranslationOptions`](../include/ctranslate2/translation.h) structure for more details about the options.

### File translation

```python
translator.translate_file(
    source_path: str,               # Source file.
    output_path: str,               # Output file.
    target_path: str = None,        # Target prefix file.
    *,
    max_batch_size: int = 32,       # Maximum batch size to run the model on.
    read_batch_size: int = 0,       # Number of sentences to read at once.
    batch_type: str = "examples",   # Whether the batch size is the number of examples or tokens.
    beam_size: int = 2,
    num_hypotheses: int = 1,
    length_penalty: float = 0,
    coverage_penalty: float = 0,
    repetition_penalty: float = 1,
    disable_unk: bool = False,
    prefix_bias_beta: float = 0,
    allow_early_exit: bool = True,
    max_input_length: int = 1024,
    max_decoding_length: int = 256,
    min_decoding_length: int = 1,
    use_vmap: bool = False,
    normalize_scores: bool = False,
    with_scores: bool = False,
    sampling_topk: int = 1,
    sampling_temperature: float = 1,
    replace_unknowns: bool = False,
    source_tokenize_fn: callable = None,   # Function with signature: string -> list of strings
    target_tokenize_fn: callable = None,   # Function with signature: string -> list of strings
    target_detokenize_fn: callable = None, # Function with signature: list of strings -> string
) -> ctranslate2.TranslationStats
```

The returned statistics object has the following properties:

* `num_tokens`: the number of generated target tokens
* `num_examples`: the number of translated examples
* `total_time_in_ms`: the total translation time in milliseconds

### Batch scoring

```python
translator.score_batch(
    source: List[List[str]],
    target: List[List[str]],
    *,
    max_batch_size: int = 0,       # Maximum batch size to run the model on.
    batch_type: str = "examples",  # Whether max_batch_size is the number of examples or tokens.
    max_input_length: int = 1024,  # Truncate inputs after this many tokens (set 0 to disable).
) -> List[List[float]]
```

The returned score sequences include the score of the end of sentence token `</s>`.

### File scoring

```python
translator.score_file(
    source_path: str,              # Source file.
    target_path: str,              # Target file.
    output_path: str,              # Output file.
    *,
    max_batch_size: int = 32,      # Maximum batch size to run the model on.
    read_batch_size: int = 0,      # Number of sentences to read at once.
    batch_type: str = "examples",  # Whether the batch size is the number of examples or tokens.
    max_input_length: int = 1024,  # Truncate inputs after this many tokens (set 0 to disable).
    with_tokens_score: bool = False,       # Include token-level scores in the output.
    source_tokenize_fn: callable = None,   # Function with signature: string -> list of strings
    target_tokenize_fn: callable = None,   # Function with signature: string -> list of strings
    target_detokenize_fn: callable = None, # Function with signature: list of strings -> string
) -> ctranslate2.TranslationStats
```

Each line in `output_path` will have the format:

```text
<score> ||| <target>
```

The score is normalized by the target length which includes the end of sentence token `</s>`. The returned statistics object has the following properties:

* `num_tokens`: the number of scored target tokens
* `num_examples`: the number of scored examples
* `total_time_in_ms`: the total scoring time in milliseconds

### Memory management

* `translator.unload_model(to_cpu: bool = False)`<br/>Unload the model attached to this translator but keep enough runtime context to quickly resume translation on the initial device. The model is not guaranteed to be unloaded if translations are running concurrently.
  * `to_cpu`: If `True`, the model is moved to the CPU memory and not fully unloaded.
* `translator.load_model()`<br/>Load the model back to the initial device.
* `translator.model_is_loaded`<br/>Property set to `True` when the model is loaded on the initial device and ready to be used.
* `del translator`<br/>Release the translator resources.

## Generation API

### Constructor

```python
generator = ctranslate2.Generator(
    model_path: str,                # Path to the CTranslate2 model directory.
    device: str = "cpu",            # The device to use: "cpu", "cuda", or "auto".
    *,

    # The device ID, or list of device IDs, where to place this generator on.
    device_index: Union[int, List[int]] = 0,

    # The computation type: "default", "auto", "int8", "int8_float16", "int16", "float16", or "float",
    # or a dict mapping a device to a computation type.
    compute_type: Union[str, Dict[str, str]] = "default",

    inter_threads: int = 1,         # Maximum number of parallel generations.
    intra_threads: int = 0,         # Number of OpenMP threads to use per generator (CPU only).
                                    # Set 0 to use a default value.

    max_queued_batches: int = 0,    # Maximum number of batches in the generation queue (set -1 for unlimited, 0 for an automatic value).
                                    # When the queue is full, future requests will block until a free slot is available.
)
```

### Properties

```python
generator.device              # Device this generator is running on.
generator.device_index        # List of device IDs where this generator is running on.
generator.num_generators      # Number of generators backing this instance.
generator.num_queued_batches  # Number of batches waiting to be processed.
generator.num_active_batches  # Number of batches waiting to be processed or currently processed.
```

### Batch generation

<<<<<<< HEAD
=======
If the decoder starts from a special start token like `<s>`, this token should be included in the start tokens.

>>>>>>> 627829f1
```python
generator.generate_batch(
    start_tokens: List[List[str]],     # A list of list of string.
    *,
    max_batch_size: int = 0,           # Maximum batch size to run the model on.
    batch_type: str = "examples",      # Whether max_batch_size is the number of examples or tokens.
    asynchronous: bool = False,        # Run the generation asynchronously.
    beam_size: int = 1,                # Beam size (set 1 to run greedy search).
    num_hypotheses: int = 1,           # Number of hypotheses to return (should be <= beam_size
                                       # unless return_alternatives is set).
    length_penalty: float = 0,         # Length penalty constant to use during beam search.
    repetition_penalty: float = 1,     # Penalty applied to the score of previously generated tokens (set > 1 to penalize).
    disable_unk: bool = False,         # Disable the generation of the unknown token.
    allow_early_exit: bool = True,     # Allow the beam search to exit early when the first beam finishes.
    max_length: int = 512,             # Maximum generation length.
    min_length: int = 0,               # Minimum generation length.
    normalize_scores: bool = False,    # Normalize the score by the sequence length.
    return_scores: bool = False,       # Include the scores in the output.
    return_alternatives: bool = False, # Return alternatives at the first unconstrained decoding position.
    sampling_topk: int = 1,            # Randomly sample predictions from the top K candidates.
    sampling_temperature: float = 1,   # Sampling temperature to generate more random samples.
) -> Union[List[ctranslate2.GenerationResult], List[ctranslate2.AsyncGenerationResult]]
```

The result `ctranslate2.GenerationResult` has the following properties:

* `sequences`
* `scores` (empty if `return_scores` is set to `False`)

With `asynchronous=True`, the function returns a list of `ctranslate2.AsyncGenerationResult` instances. The actual `ctranslate2.GenerationResult` instance can be retrieved by calling `.result()` on the asynchronous wrapper.

Also see the [`GenerationOptions`](../include/ctranslate2/generation.h) structure for more details about the options.

### Batch scoring

<<<<<<< HEAD
=======
Contrary to scoring with a translator, no special tokens are added to the input. If the model expects start or end tokens, the input should include these tokens.

>>>>>>> 627829f1
```python
generator.score_batch(
    tokens: List[List[str]],
    *,
    max_batch_size: int = 0,       # Maximum batch size to run the model on.
    batch_type: str = "examples",  # Whether max_batch_size is the number of examples or tokens.
    max_input_length: int = 1024,  # Truncate inputs after this many tokens (set 0 to disable).
) -> List[List[float]]
```

<<<<<<< HEAD
Contrary to scoring with a translator, no special tokens are added to the input. If the model expects start or end tokens, the input should include these tokens.

=======
>>>>>>> 627829f1
## Utilities API

* `ctranslate2.__version__`<br/>Version of the Python package.
* `ctranslate2.contains_model(path: str)`<br/>Helper function to check if a directory seems to contain a CTranslate2 model.
* `ctranslate2.get_cuda_device_count()`<br/>Return the number of visible GPU devices.
* `ctranslate2.get_supported_compute_types(device: str, device_index: int = 0)`<br/>Return the set of supported compute types on a device.
* `ctranslate2.set_random_seed(seed: int)`<br/>Set the seed of random generators.

## Additional information

### Note on parallel execution

The `Translator` and `Generator` instances can be configured to process multiple batches in parallel:

```python
# Create a CPU translator with 4 workers each using 1 thread:
translator = ctranslate2.Translator(model_path, device="cpu", inter_threads=4, intra_threads=1)

# Create a GPU translator with 4 workers each running on a separate GPU:
translator = ctranslate2.Translator(model_path, device="cuda", device_index=[0, 1, 2, 3])

# Create a GPU translator with 4 workers each using a different CUDA stream:
translator = ctranslate2.Translator(model_path, device="cuda", inter_threads=4)
```

Parallel translations are enabled in the following cases:

* When calling `{translate,score}_file`.
* When calling `{translate,score,generate}_batch` and setting `max_batch_size`: the input will be split according to `max_batch_size` and each sub-batch will be translated in parallel.
* When calling `{translate,score,generate}_batch` from multiple Python threads: parallelization with Python threads is made possible because the `Translator` methods release the [Python GIL](https://wiki.python.org/moin/GlobalInterpreterLock).
* When calling `{translate,generate}_batch` multiple times with `asynchronous=True`:

```python
async_results = []
for batch in batch_generator():
    async_results.extend(translator.translate_batch(batch, asynchronous=True))

for async_result in async_results:
    print(async_result.result())  # This method blocks until the result is available.
```<|MERGE_RESOLUTION|>--- conflicted
+++ resolved
@@ -270,11 +270,8 @@
 
 ### Batch generation
 
-<<<<<<< HEAD
-=======
 If the decoder starts from a special start token like `<s>`, this token should be included in the start tokens.
 
->>>>>>> 627829f1
 ```python
 generator.generate_batch(
     start_tokens: List[List[str]],     # A list of list of string.
@@ -310,11 +307,8 @@
 
 ### Batch scoring
 
-<<<<<<< HEAD
-=======
 Contrary to scoring with a translator, no special tokens are added to the input. If the model expects start or end tokens, the input should include these tokens.
 
->>>>>>> 627829f1
 ```python
 generator.score_batch(
     tokens: List[List[str]],
@@ -325,11 +319,6 @@
 ) -> List[List[float]]
 ```
 
-<<<<<<< HEAD
-Contrary to scoring with a translator, no special tokens are added to the input. If the model expects start or end tokens, the input should include these tokens.
-
-=======
->>>>>>> 627829f1
 ## Utilities API
 
 * `ctranslate2.__version__`<br/>Version of the Python package.
