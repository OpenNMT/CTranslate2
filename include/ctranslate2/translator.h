#pragma once

#include <string>
#include <vector>

#include "translation.h"
#include "models/sequence_to_sequence.h"

namespace ctranslate2 {

<<<<<<< HEAD
  using TranslationResult = GenerationResult<std::string>;

  struct TranslationOptions {
    // Beam size to use for beam search (set 1 to run greedy search).
    size_t beam_size = 2;
    // Length penalty value to apply during beam search (set 0 to disable).
    // If normalize_scores is enabled, the scores are normalized with:
    //   hypothesis_score /= (hypothesis_length ** length_penalty)
    // Otherwise, the length penalty is applied as described in https://arxiv.org/pdf/1609.08144.pdf.
    float length_penalty = 0;
    // Coverage value to apply during beam search (set 0 to disable).
    float coverage_penalty = 0;
    // Penalty applied to the score of previously generated tokens, as described in
    // https://arxiv.org/abs/1909.05858 (set > 1 to penalize).
    float repetition_penalty = 1;
    // Disable the generation of the unknown token.
    bool disable_unk = false;
    // Biases decoding towards a given prefix, see https://arxiv.org/abs/1912.03393 --section 4.2
    // Only activates biased-decoding when beta is in range (0, 1) and SearchStrategy is set to BeamSearch.
    // The closer beta is to 1, the stronger the bias is towards the given prefix.
    //
    // If beta <= 0 and a non-empty prefix is given, then the prefix will be used as a
    // hard-prefix rather than a soft, biased-prefix.
    float prefix_bias_beta = 0;
    // Allow the beam search to exit when the first beam finishes. Otherwise, the decoding
    // continues until beam_size hypotheses are finished.
    bool allow_early_exit = true;

    // Truncate the inputs after this many tokens (set 0 to disable truncation).
    size_t max_input_length = 1024;

    // Decoding length constraints.
    size_t max_decoding_length = 256;
    size_t min_decoding_length = 1;

    // Randomly sample from the top K candidates (not compatible with beam search, set to 0
    // to sample from the full output distribution).
    size_t sampling_topk = 1;
    // High temperature increase randomness.
    float sampling_temperature = 1;

    // Allow using the vocabulary map included in the model directory, if it exists.
    bool use_vmap = false;

    // Number of hypotheses to store in the TranslationResult class (should be smaller than
    // beam_size unless return_alternatives is set).
    size_t num_hypotheses = 1;

    // Normalize the score by the hypothesis length. The hypotheses are sorted accordingly.
    bool normalize_scores = false;
    // Store scores in the TranslationResult class.
    bool return_scores = false;
    // Store attention vectors in the TranslationResult class.
    bool return_attention = false;

    // Return alternatives at the first unconstrained decoding position. This is typically
    // used with a target prefix to provide alternatives at a specifc location in the
    // translation.
    bool return_alternatives = false;

    // Replace unknown target tokens by the original source token with the highest attention.
    bool replace_unknowns = false;

    void validate() const;

    std::unique_ptr<const Sampler> make_sampler() const;
    std::unique_ptr<const SearchStrategy> make_search_strategy() const;
  };

=======
>>>>>>> fa10ef96
  // The Translator can run translations from a sequence-to-sequence model.
  // In most cases, you should prefer using the higher level TranslatorPool class which
  // supports parallel translations, asynchronous translations, and input rebatching.
  class Translator {
  public:
    Translator(const std::string& model_dir,
               Device device = Device::CPU,
               int device_index = 0,
               ComputeType compute_type = ComputeType::DEFAULT);
    Translator(models::ModelReader& model_reader,
               Device device = Device::CPU,
               int device_index = 0,
               ComputeType compute_type = ComputeType::DEFAULT);
    Translator(const std::shared_ptr<const models::Model>& model);

    // Copy constructor.
    // The copy shares the same model instance, but it can be safely used in another thread.
    Translator(const Translator& other);

    // WARNING: The translator methods are not thread-safe. To run multiple translations in
    // parallel, you should copy the Translator instance in each thread.

    TranslationResult
    translate(const std::vector<std::string>& tokens);
    TranslationResult
    translate(const std::vector<std::string>& tokens,
              const TranslationOptions& options);
    TranslationResult
    translate_with_prefix(const std::vector<std::string>& source,
                          const std::vector<std::string>& target_prefix,
                          const TranslationOptions& options);

    std::vector<TranslationResult>
    translate_batch(const std::vector<std::vector<std::string>>& tokens);
    std::vector<TranslationResult>
    translate_batch(const std::vector<std::vector<std::string>>& tokens,
                    const TranslationOptions& options);
    std::vector<TranslationResult>
    translate_batch_with_prefix(const std::vector<std::vector<std::string>>& source,
                                const std::vector<std::vector<std::string>>& target_prefix,
                                const TranslationOptions& options);

    std::vector<ScoringResult>
    score_batch(const std::vector<std::vector<std::string>>& source,
                const std::vector<std::vector<std::string>>& target,
                const ScoringOptions& options = ScoringOptions());

    Device device() const;
    int device_index() const;
    ComputeType compute_type() const;

    std::shared_ptr<const models::Model> get_model() const {
      return _model;
    }

    // Change the model while keeping the same device and compute type as the previous model.
    void set_model(const std::string& model_dir);
    void set_model(models::ModelReader& model_reader);
    void set_model(const std::shared_ptr<const models::Model>& model);

    // Detach the model from this translator, which becomes unusable until set_model is called.
    std::shared_ptr<const models::Model> detach_model();

    // Return the memory allocator associated with this translator.
    // The allocator is registered on the first translation.
    Allocator* get_allocator() const {
      return _allocator;
    }

  private:
    void assert_has_model() const;
    void register_current_allocator();

    std::shared_ptr<const models::SequenceToSequenceModel> _model;
    std::unique_ptr<layers::Encoder> _encoder;
    std::unique_ptr<layers::Decoder> _decoder;
    Allocator* _allocator = nullptr;
  };

}<|MERGE_RESOLUTION|>--- conflicted
+++ resolved
@@ -8,78 +8,6 @@
 
 namespace ctranslate2 {
 
-<<<<<<< HEAD
-  using TranslationResult = GenerationResult<std::string>;
-
-  struct TranslationOptions {
-    // Beam size to use for beam search (set 1 to run greedy search).
-    size_t beam_size = 2;
-    // Length penalty value to apply during beam search (set 0 to disable).
-    // If normalize_scores is enabled, the scores are normalized with:
-    //   hypothesis_score /= (hypothesis_length ** length_penalty)
-    // Otherwise, the length penalty is applied as described in https://arxiv.org/pdf/1609.08144.pdf.
-    float length_penalty = 0;
-    // Coverage value to apply during beam search (set 0 to disable).
-    float coverage_penalty = 0;
-    // Penalty applied to the score of previously generated tokens, as described in
-    // https://arxiv.org/abs/1909.05858 (set > 1 to penalize).
-    float repetition_penalty = 1;
-    // Disable the generation of the unknown token.
-    bool disable_unk = false;
-    // Biases decoding towards a given prefix, see https://arxiv.org/abs/1912.03393 --section 4.2
-    // Only activates biased-decoding when beta is in range (0, 1) and SearchStrategy is set to BeamSearch.
-    // The closer beta is to 1, the stronger the bias is towards the given prefix.
-    //
-    // If beta <= 0 and a non-empty prefix is given, then the prefix will be used as a
-    // hard-prefix rather than a soft, biased-prefix.
-    float prefix_bias_beta = 0;
-    // Allow the beam search to exit when the first beam finishes. Otherwise, the decoding
-    // continues until beam_size hypotheses are finished.
-    bool allow_early_exit = true;
-
-    // Truncate the inputs after this many tokens (set 0 to disable truncation).
-    size_t max_input_length = 1024;
-
-    // Decoding length constraints.
-    size_t max_decoding_length = 256;
-    size_t min_decoding_length = 1;
-
-    // Randomly sample from the top K candidates (not compatible with beam search, set to 0
-    // to sample from the full output distribution).
-    size_t sampling_topk = 1;
-    // High temperature increase randomness.
-    float sampling_temperature = 1;
-
-    // Allow using the vocabulary map included in the model directory, if it exists.
-    bool use_vmap = false;
-
-    // Number of hypotheses to store in the TranslationResult class (should be smaller than
-    // beam_size unless return_alternatives is set).
-    size_t num_hypotheses = 1;
-
-    // Normalize the score by the hypothesis length. The hypotheses are sorted accordingly.
-    bool normalize_scores = false;
-    // Store scores in the TranslationResult class.
-    bool return_scores = false;
-    // Store attention vectors in the TranslationResult class.
-    bool return_attention = false;
-
-    // Return alternatives at the first unconstrained decoding position. This is typically
-    // used with a target prefix to provide alternatives at a specifc location in the
-    // translation.
-    bool return_alternatives = false;
-
-    // Replace unknown target tokens by the original source token with the highest attention.
-    bool replace_unknowns = false;
-
-    void validate() const;
-
-    std::unique_ptr<const Sampler> make_sampler() const;
-    std::unique_ptr<const SearchStrategy> make_search_strategy() const;
-  };
-
-=======
->>>>>>> fa10ef96
   // The Translator can run translations from a sequence-to-sequence model.
   // In most cases, you should prefer using the higher level TranslatorPool class which
   // supports parallel translations, asynchronous translations, and input rebatching.
