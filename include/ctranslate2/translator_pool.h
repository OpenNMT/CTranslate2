#pragma once

#include <chrono>
#include <fstream>

#include "batch_reader.h"
#include "thread_pool.h"
#include "translator.h"

namespace ctranslate2 {

  struct TranslationStats {
    size_t num_tokens = 0;
    size_t num_examples = 0;
    double total_time_in_ms = 0;
  };

  // TranslatorPool is the high-level class for running translations. It supports parallel
  // and asynchronous translations.
  class TranslatorPool {
  public:
    // num_threads_per_translator (a.k.a. intra_threads) is forced to 1 when the translator
    // is running on a CUDA device.
    TranslatorPool(size_t num_translators,
                   size_t num_threads_per_translator,
                   const std::string& model_dir,
                   const Device device = Device::CPU,
                   const int device_index = 0,
                   const ComputeType compute_type = ComputeType::DEFAULT);

    // Constructor with ModelReader.
    TranslatorPool(size_t num_translators,
                   size_t num_threads_per_translator,
                   models::ModelReader& model_reader,
                   const Device device,
                   const int device_index,
                   const ComputeType compute_type = ComputeType::DEFAULT);

    // Multi-device constructor.
    TranslatorPool(size_t num_translators_per_device,
                   size_t num_threads_per_translator,
                   const std::string& model_dir,
                   const Device device,
                   const std::vector<int>& device_indices,
                   const ComputeType compute_type = ComputeType::DEFAULT);

    // Multi-device constructor with ModelReader.
    TranslatorPool(size_t num_translators_per_device,
                   size_t num_threads_per_translator,
                   models::ModelReader& model_reader,
                   const Device device,
                   const std::vector<int>& device_indices,
                   const ComputeType compute_type = ComputeType::DEFAULT);

    std::vector<std::future<TranslationResult>>
    translate_batch_async(const std::vector<std::vector<std::string>>& source,
                          const TranslationOptions& options = TranslationOptions(),
                          const size_t max_batch_size = 0,
                          const BatchType batch_type = BatchType::Examples);
    std::vector<std::future<TranslationResult>>
    translate_batch_async(const std::vector<std::vector<std::string>>& source,
                          const std::vector<std::vector<std::string>>& target_prefix,
                          const TranslationOptions& options = TranslationOptions(),
                          const size_t max_batch_size = 0,
                          const BatchType batch_type = BatchType::Examples);

    std::vector<TranslationResult>
    translate_batch(const std::vector<std::vector<std::string>>& source,
                    const TranslationOptions& options = TranslationOptions(),
                    const size_t max_batch_size = 0,
                    const BatchType batch_type = BatchType::Examples);
    std::vector<TranslationResult>
    translate_batch(const std::vector<std::vector<std::string>>& source,
                    const std::vector<std::vector<std::string>>& target_prefix,
                    const TranslationOptions& options = TranslationOptions(),
                    const size_t max_batch_size = 0,
                    const BatchType batch_type = BatchType::Examples);

    std::vector<std::future<ScoringResult>>
    score_batch_async(const std::vector<std::vector<std::string>>& source,
                      const std::vector<std::vector<std::string>>& target,
                      const ScoringOptions& options = ScoringOptions(),
                      const size_t max_batch_size = 0,
                      const BatchType batch_type = BatchType::Examples);
    std::vector<ScoringResult>
    score_batch(const std::vector<std::vector<std::string>>& source,
                const std::vector<std::vector<std::string>>& target,
                const ScoringOptions& options = ScoringOptions(),
                const size_t max_batch_size = 0,
                const BatchType batch_type = BatchType::Examples);

    // Translate a stream.
    // The reader and writer functions do not need to be thread-safe.
    template <typename Reader, typename Writer>
    void consume_stream(std::istream& in,
                        std::ostream& out,
                        Reader& reader,
                        Writer& writer,
                        const TranslationOptions& options = TranslationOptions(),
                        size_t max_batch_size = 32,
                        size_t read_batch_size = 0,
                        BatchType batch_type = BatchType::Examples) {
      return consume_stream(in,
                            nullptr,
                            out,
                            reader,
                            nullptr,
                            writer,
                            options,
                            max_batch_size,
                            read_batch_size,
                            batch_type);
    }

    template <typename SourceReader, typename TargetReader, typename TargetWriter>
    void consume_stream(std::istream& source,
                        std::istream* target,
                        std::ostream& output,
                        SourceReader& source_reader,
                        TargetReader* target_reader,
                        TargetWriter& target_writer,
                        const TranslationOptions& options = TranslationOptions(),
                        size_t max_batch_size = 32,
                        size_t read_batch_size = 0,
                        BatchType batch_type = BatchType::Examples) {
      TranslateJobCreator job_creator(options);
      consume_stream(source,
                     target,
                     output,
                     source_reader,
                     target_reader,
                     target_writer,
                     job_creator,
                     max_batch_size,
                     read_batch_size,
                     batch_type);
    }

    // Translate a file.
    // These are wrappers around consume_stream that set the appropriate reader and writer.
    TranslationStats consume_text_file(const std::string& source_file,
                                       const std::string& output_file,
                                       const TranslationOptions& options = TranslationOptions(),
                                       size_t max_batch_size = 32,
                                       size_t read_batch_size = 0,
                                       BatchType batch_type = BatchType::Examples,
                                       bool with_scores = false,
                                       const std::string* target_file = nullptr);

    TranslationStats consume_text_file(std::istream& source,
                                       std::ostream& output,
                                       const TranslationOptions& options = TranslationOptions(),
                                       size_t max_batch_size = 32,
                                       size_t read_batch_size = 0,
                                       BatchType batch_type = BatchType::Examples,
                                       bool with_scores = false,
                                       std::istream* target = nullptr);

    template <typename Tokenizer, typename Detokenizer>
    TranslationStats consume_raw_text_file(const std::string& in_file,
                                           const std::string& out_file,
                                           Tokenizer& tokenizer,
                                           Detokenizer& detokenizer,
                                           const TranslationOptions& options = TranslationOptions(),
                                           const size_t max_batch_size = 32,
                                           const size_t read_batch_size = 0,
                                           const BatchType batch_type = BatchType::Examples,
                                           const bool with_scores = false) {
      auto in = open_file<std::ifstream>(in_file);
      auto out = open_file<std::ofstream>(out_file);
      return consume_raw_text_file(in,
                                   out,
                                   tokenizer,
                                   detokenizer,
                                   options,
                                   max_batch_size,
                                   read_batch_size,
                                   batch_type,
                                   with_scores);

    }

    template <typename Tokenizer, typename Detokenizer>
    TranslationStats consume_raw_text_file(std::istream& in,
                                           std::ostream& out,
                                           Tokenizer& tokenizer,
                                           Detokenizer& detokenizer,
                                           const TranslationOptions& options = TranslationOptions(),
                                           const size_t max_batch_size = 32,
                                           const size_t read_batch_size = 0,
                                           const BatchType batch_type = BatchType::Examples,
                                           const bool with_scores = false) {
      return consume_raw_text_file(in,
                                   nullptr,
                                   out,
                                   tokenizer,
                                   tokenizer,
                                   detokenizer,
                                   options,
                                   max_batch_size,
                                   read_batch_size,
                                   batch_type,
                                   with_scores);
    }

    template <typename SourceTokenizer, typename TargetTokenizer, typename TargetDetokenizer>
    TranslationStats consume_raw_text_file(const std::string& source_file,
                                           const std::string* target_file,
                                           const std::string& output_file,
                                           SourceTokenizer& source_tokenizer,
                                           TargetTokenizer& target_tokenizer,
                                           TargetDetokenizer& detokenizer,
                                           const TranslationOptions& options = TranslationOptions(),
                                           const size_t max_batch_size = 32,
                                           const size_t read_batch_size = 0,
                                           const BatchType batch_type = BatchType::Examples,
                                           const bool with_scores = false) {
      auto source = open_file<std::ifstream>(source_file);
      auto output = open_file<std::ofstream>(output_file);
      auto target = (target_file
                     ? std::make_unique<std::ifstream>(open_file<std::ifstream>(*target_file))
                     : nullptr);

      return consume_raw_text_file(source,
                                   target.get(),
                                   output,
                                   source_tokenizer,
                                   target_tokenizer,
                                   detokenizer,
                                   options,
                                   max_batch_size,
                                   read_batch_size,
                                   batch_type,
                                   with_scores);
    }

    template <typename SourceTokenizer, typename TargetTokenizer, typename TargetDetokenizer>
    TranslationStats consume_raw_text_file(std::istream& source,
                                           std::istream* target,
                                           std::ostream& output,
                                           SourceTokenizer& source_tokenizer,
                                           TargetTokenizer& target_tokenizer,
                                           TargetDetokenizer& detokenizer,
                                           const TranslationOptions& options = TranslationOptions(),
                                           const size_t max_batch_size = 32,
                                           const size_t read_batch_size = 0,
                                           const BatchType batch_type = BatchType::Examples,
                                           const bool with_scores = false) {
      TranslationStats stats;

      TokensReader<SourceTokenizer> source_reader(source_tokenizer);
      TokensReader<TargetTokenizer> target_reader(target_tokenizer);

      auto writer = [&detokenizer, &stats, &with_scores](std::ostream& out,
                                                         const TranslationResult& result) {
        const auto& hypotheses = result.hypotheses;
        const auto& scores = result.scores;
        stats.num_examples += 1;
        stats.num_tokens += hypotheses[0].size();
        for (size_t n = 0; n < hypotheses.size(); ++n) {
          if (with_scores)
            out << (result.has_scores() ? scores[n] : 0) << " ||| ";
          out << detokenizer(hypotheses[n]) << '\n';
        }
      };

      const auto t1 = std::chrono::high_resolution_clock::now();

      consume_stream(source,
                     target,
                     output,
                     source_reader,
                     &target_reader,
                     writer,
                     options,
                     max_batch_size,
                     read_batch_size,
                     batch_type);

      const auto t2 = std::chrono::high_resolution_clock::now();
      stats.total_time_in_ms = std::chrono::duration_cast<std::chrono::duration<double, std::milli>>(
        t2 - t1).count();
      return stats;
    }

    // Score a stream.
    // The reader and writer functions do not need to be thread-safe.
    template <typename SourceReader, typename TargetReader, typename TargetWriter>
    void score_stream(std::istream& source,
                      std::istream& target,
                      std::ostream& output,
                      SourceReader& source_reader,
                      TargetReader& target_reader,
                      TargetWriter& target_writer,
                      const ScoringOptions& options = ScoringOptions(),
                      size_t max_batch_size = 32,
                      size_t read_batch_size = 0,
                      BatchType batch_type = BatchType::Examples) {
      ScoreJobCreator job_creator(options);
      consume_stream(source,
                     &target,
                     output,
                     source_reader,
                     &target_reader,
                     target_writer,
                     job_creator,
                     max_batch_size,
                     read_batch_size,
                     batch_type);
    }

    // Score a file.
    // These are wrappers around score_stream that set the appropriate reader and writer.
    TranslationStats score_text_file(const std::string& source_file,
                                     const std::string& target_file,
                                     const std::string& output_file,
                                     const ScoringOptions& options = ScoringOptions(),
                                     size_t max_batch_size = 32,
                                     size_t read_batch_size = 0,
                                     BatchType batch_type = BatchType::Examples,
                                     bool with_tokens_score = false);
    TranslationStats score_text_file(std::istream& source,
                                     std::istream& target,
                                     std::ostream& output,
                                     const ScoringOptions& options = ScoringOptions(),
                                     size_t max_batch_size = 32,
                                     size_t read_batch_size = 0,
                                     BatchType batch_type = BatchType::Examples,
                                     bool with_tokens_score = false);

    template <typename SourceTokenizer, typename TargetTokenizer, typename TargetDetokenizer>
    TranslationStats score_raw_text_file(const std::string& source_file,
                                         const std::string& target_file,
                                         const std::string& output_file,
                                         SourceTokenizer& source_tokenizer,
                                         TargetTokenizer& target_tokenizer,
                                         TargetDetokenizer& target_detokenizer,
                                         const ScoringOptions& options = ScoringOptions(),
                                         const size_t max_batch_size = 32,
                                         const size_t read_batch_size = 0,
                                         const BatchType batch_type = BatchType::Examples,
                                         bool with_tokens_score = false) {
      auto source = open_file<std::ifstream>(source_file);
      auto target = open_file<std::ifstream>(target_file);
      auto output = open_file<std::ofstream>(output_file);
      return score_raw_text_file(source,
                                 target,
                                 output,
                                 source_tokenizer,
                                 target_tokenizer,
                                 target_detokenizer,
                                 options,
                                 max_batch_size,
                                 read_batch_size,
                                 batch_type,
                                 with_tokens_score);
    }

    template <typename SourceTokenizer, typename TargetTokenizer, typename TargetDetokenizer>
    TranslationStats score_raw_text_file(std::istream& source,
                                         std::istream& target,
                                         std::ostream& output,
                                         SourceTokenizer& source_tokenizer,
                                         TargetTokenizer& target_tokenizer,
                                         TargetDetokenizer& target_detokenizer,
                                         const ScoringOptions& options = ScoringOptions(),
                                         const size_t max_batch_size = 32,
                                         const size_t read_batch_size = 0,
                                         const BatchType batch_type = BatchType::Examples,
                                         bool with_token_scores = false) {
      TokensReader<SourceTokenizer> source_reader(source_tokenizer);
      TokensReader<TargetTokenizer> target_reader(target_tokenizer);
      TranslationStats stats;

      auto writer = [&target_detokenizer, &stats, with_token_scores](std::ostream& out,
                                                                     const ScoringResult& result) {
        stats.num_examples += 1;
        stats.num_tokens += result.tokens_score.size();
        out << result.normalized_score() << " ||| " << target_detokenizer(result.tokens);
        if (with_token_scores) {
          out << " |||";
          for (const auto score : result.tokens_score)
            out << ' ' << score;
        }
        out << '\n';
      };

      const auto t1 = std::chrono::high_resolution_clock::now();
      score_stream(source,
                   target,
                   output,
                   source_reader,
                   target_reader,
                   writer,
                   options,
                   max_batch_size,
                   read_batch_size,
                   batch_type);
      const auto t2 = std::chrono::high_resolution_clock::now();
      stats.total_time_in_ms = std::chrono::duration_cast<std::chrono::duration<double, std::milli>>(
        t2 - t1).count();
      return stats;
    }

    // Number of batches in the work queue.
    size_t num_queued_batches();
    // Number of batches in the work queue or currently processed by a worker.
    size_t num_active_batches() const;

    size_t num_translators() const;
    const std::vector<Translator>& get_translators() const;

    // Return the translator local to the current thread.
    static Translator* get_translator();

  private:
    friend class BufferedTranslationWrapper;

    // Base class for consuming job results.
    template <typename Result>
    class JobResultConsumer {
    public:
      JobResultConsumer(size_t num_results)
        : _promises(num_results)
      {
      }

      JobResultConsumer(std::vector<std::promise<Result>> promises)
        : _promises(std::move(promises))
      {
      }

      std::vector<std::future<Result>> get_futures() {
        std::vector<std::future<Result>> futures;
        futures.reserve(_promises.size());
        for (auto& promise : _promises)
          futures.emplace_back(promise.get_future());
        return futures;
      }

      void set_result(size_t index, Result result) {
        _promises[index].set_value(std::move(result));
      }

      void set_exception(size_t index, std::exception_ptr exception) {
        _promises[index].set_exception(exception);
      }

    private:
      std::vector<std::promise<Result>> _promises;
    };

    template <typename Result>
    class BatchJob : public Job {
    public:
      BatchJob(Batch batch, std::shared_ptr<JobResultConsumer<Result>> consumer)
        : _batch(std::move(batch))
        , _consumer(std::move(consumer))
      {
      }

      void run() override {
        std::vector<Result> results;
        std::exception_ptr exception;

        try {
          results = get_results();
        } catch (...) {
          exception = std::current_exception();
        }

        for (size_t i = 0; i < _batch.num_examples(); ++i) {
          const size_t index = (_batch.example_index.empty() ? i : _batch.example_index[i]);
          if (exception)
            _consumer->set_exception(index, exception);
          else
            _consumer->set_result(index, std::move(results[i]));
        }
      }

    protected:
      virtual std::vector<Result> get_results() const = 0;
      const Batch _batch;

    private:
      const std::shared_ptr<JobResultConsumer<Result>> _consumer;
    };

    class TranslateJob : public BatchJob<TranslationResult> {
    public:
      TranslateJob(Batch batch,
                   TranslationOptions options,
                   std::shared_ptr<JobResultConsumer<TranslationResult>> consumer);

    protected:
      std::vector<TranslationResult> get_results() const override;

    private:
      const TranslationOptions _options;
    };

    class ScoreJob : public BatchJob<ScoringResult> {
    public:
      ScoreJob(Batch batch,
               ScoringOptions options,
               std::shared_ptr<JobResultConsumer<ScoringResult>> consumer);

    protected:
      std::vector<ScoringResult> get_results() const override;

    private:
      const ScoringOptions _options;
    };

    template <typename Result>
    class JobCreator {
    public:
      virtual ~JobCreator() = default;

      std::vector<std::future<Result>> post(ThreadPool& pool,
                                            const std::vector<Example>& examples,
                                            size_t max_batch_size,
                                            BatchType batch_type,
                                            bool throttle) const {
        if (examples.empty())
          return {};

        auto batches = rebatch_input(examples, max_batch_size, batch_type);
        auto consumer = std::make_shared<JobResultConsumer<Result>>(examples.size());
        auto futures = consumer->get_futures();

        for (auto& batch : batches)
          pool.post(create_job(std::move(batch), consumer), throttle);

        return futures;
      }

    protected:
      virtual std::unique_ptr<Job>
      create_job(Batch batch, std::shared_ptr<JobResultConsumer<Result>> consumer) const = 0;
    };

    class TranslateJobCreator : public JobCreator<TranslationResult> {
    public:
      TranslateJobCreator(TranslationOptions options)
        : _options(std::move(options))
      {
        _options.validate();
      }

    protected:
      std::unique_ptr<Job>
      create_job(Batch batch,
                 std::shared_ptr<JobResultConsumer<TranslationResult>> consumer) const override {
        return std::make_unique<TranslateJob>(std::move(batch), _options, std::move(consumer));
      }

    private:
      const TranslationOptions _options;
    };

    class ScoreJobCreator : public JobCreator<ScoringResult> {
    public:
      ScoreJobCreator(ScoringOptions options)
        : _options(std::move(options))
      {
      }
    protected:
      std::unique_ptr<Job>
      create_job(Batch batch,
                 std::shared_ptr<JobResultConsumer<ScoringResult>> consumer) const override {
        return std::make_unique<ScoreJob>(std::move(batch), _options, std::move(consumer));
      }
    private:
      const ScoringOptions _options;
    };

    template <typename SourceReader,
              typename TargetReader,
              typename TargetWriter,
              typename Result>
    void consume_stream(std::istream& source,
                        std::istream* target,
                        std::ostream& output,
                        SourceReader& source_reader,
                        TargetReader* target_reader,
                        TargetWriter& target_writer,
                        const JobCreator<Result>& job_creator,
                        size_t max_batch_size,
                        size_t read_batch_size,
                        BatchType batch_type) {
      std::queue<std::future<Result>> results;

      auto pop_results = [&results, &output, &target_writer](bool blocking) {
        constexpr std::chrono::seconds zero_sec(0);
        while (!results.empty()
               && (blocking
                   || results.front().wait_for(zero_sec) == std::future_status::ready)) {
          target_writer(output, results.front().get());
          results.pop();
        }
      };

      std::unique_ptr<BatchReader> batch_reader;
      if (target) {
        auto parallel_reader = std::make_unique<ParallelBatchReader>();
        parallel_reader->add(std::make_unique<StreamReader<SourceReader>>(source, source_reader));
        parallel_reader->add(std::make_unique<StreamReader<TargetReader>>(*target, *target_reader));
        batch_reader = std::move(parallel_reader);
      } else {
        batch_reader = std::make_unique<StreamReader<SourceReader>>(source, source_reader);
      }

      if (read_batch_size == 0)
        read_batch_size = (max_batch_size == 1 ? max_batch_size : max_batch_size * 16);

      while (true) {
        auto examples = batch_reader->get_next(read_batch_size, batch_type);
        if (examples.empty())
          break;
        auto futures = job_creator.post(*_thread_pool,
                                        examples,
                                        max_batch_size,
                                        batch_type,
                                        /*throttle=*/true);
        for (auto& future : futures)
          results.emplace(std::move(future));

        pop_results(/*blocking=*/false);
      }

      pop_results(/*blocking=*/true);
      output.flush();
    }

    class TranslatorWorker : public Worker {
    public:
      TranslatorWorker(Translator& translator, size_t num_threads);

    protected:
      void initialize() override;
      void finalize() override;

    private:
      Translator& _translator;
      const size_t _num_threads;
    };

    void create_translators(size_t num_translators_per_device,
                            size_t num_threads_per_translator,
                            models::ModelReader& model_reader,
                            const Device device,
                            std::vector<int> device_indices,
                            const ComputeType compute_type);

<<<<<<< HEAD
    void open_input_file(const std::string& file, std::ifstream& stream) const;
    void open_output_file(const std::string& file, std::ofstream& stream) const;

=======
    // With throttle=true it will block if there is already too much work pending.
    void post_job(std::unique_ptr<Job> job, bool throttle);
    void work_loop(Translator& translator, size_t num_threads);

    std::condition_variable _can_add_job;
    std::condition_variable _can_get_job;
    std::queue<std::unique_ptr<Job>> _work;
    std::vector<std::thread> _workers;
>>>>>>> a945b647
    std::vector<Translator> _translators;
    std::unique_ptr<ThreadPool> _thread_pool;

    template <typename Tokenizer>
    class TokensReader {
    public:
      TokensReader(Tokenizer& tokenizer)
        : _tokenizer(tokenizer)
      {
      }

      bool operator()(std::istream& in, std::vector<std::string>& tokens) {
        std::string line;
        if (!std::getline(in, line))
          return false;
        tokens = _tokenizer(line);
        return true;
      }

    private:
      Tokenizer& _tokenizer;
    };
  };

}<|MERGE_RESOLUTION|>--- conflicted
+++ resolved
@@ -653,20 +653,6 @@
                             std::vector<int> device_indices,
                             const ComputeType compute_type);
 
-<<<<<<< HEAD
-    void open_input_file(const std::string& file, std::ifstream& stream) const;
-    void open_output_file(const std::string& file, std::ofstream& stream) const;
-
-=======
-    // With throttle=true it will block if there is already too much work pending.
-    void post_job(std::unique_ptr<Job> job, bool throttle);
-    void work_loop(Translator& translator, size_t num_threads);
-
-    std::condition_variable _can_add_job;
-    std::condition_variable _can_get_job;
-    std::queue<std::unique_ptr<Job>> _work;
-    std::vector<std::thread> _workers;
->>>>>>> a945b647
     std::vector<Translator> _translators;
     std::unique_ptr<ThreadPool> _thread_pool;
 
